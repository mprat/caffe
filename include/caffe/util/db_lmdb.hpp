#ifdef USE_LMDB
#ifndef CAFFE_UTIL_DB_LMDB_HPP
#define CAFFE_UTIL_DB_LMDB_HPP

#include <stdint.h>
#include <string>
#include <vector>

#include "lmdb.h"

#include "caffe/util/db.hpp"

namespace caffe { namespace db {

inline void MDB_CHECK(int mdb_status) {
  CHECK_EQ(mdb_status, MDB_SUCCESS) << mdb_strerror(mdb_status);
}

class LMDBCursor : public Cursor {
 public:
  explicit LMDBCursor(MDB_txn* mdb_txn, MDB_cursor* mdb_cursor)
    : mdb_txn_(mdb_txn), mdb_cursor_(mdb_cursor), valid_(false) {
    SeekToFirst();
  }
  virtual ~LMDBCursor() {
    mdb_cursor_close(mdb_cursor_);
    mdb_txn_abort(mdb_txn_);
  }
  void SeekToFirst() override { Seek(MDB_FIRST); }
  void Next() override { Seek(MDB_NEXT); }
  string key() const override {
    return string(static_cast<const char*>(mdb_key_.mv_data), mdb_key_.mv_size);
  }
  string value() const override {
    return string(static_cast<const char*>(mdb_value_.mv_data),
        mdb_value_.mv_size);
  }
  bool parse(Datum* datum) const override {
    return datum->ParseFromArray(mdb_value_.mv_data, mdb_value_.mv_size);
  }
<<<<<<< HEAD

  bool parse(C2TensorProtos* c2p) const override {
    return c2p->ParseFromArray(mdb_value_.mv_data, mdb_value_.mv_size);
  }

=======
  bool parse(C2TensorProtos* c2p) const override {
    return c2p->ParseFromArray(mdb_value_.mv_data, mdb_value_.mv_size);
  }
>>>>>>> 1d61e1af
  const void* data() const override {
    return mdb_value_.mv_data;
  }
  size_t size() const override {
    return mdb_value_.mv_size;
  }

  bool valid() const override { return valid_; }

 private:
  void Seek(MDB_cursor_op op) {
    int mdb_status = mdb_cursor_get(mdb_cursor_, &mdb_key_, &mdb_value_, op);
    if (mdb_status == MDB_NOTFOUND) {
      valid_ = false;
    } else {
      MDB_CHECK(mdb_status);
      valid_ = true;
    }
  }

  MDB_txn* mdb_txn_;
  MDB_cursor* mdb_cursor_;
  MDB_val mdb_key_, mdb_value_;
  bool valid_;
};

class LMDBTransaction : public Transaction {
 public:
  explicit LMDBTransaction(MDB_env* mdb_env)
    : mdb_env_(mdb_env) { }
  virtual void Put(const string& key, const string& value);
  virtual void Commit();

 private:
  MDB_env* mdb_env_;
  vector<string> keys, values;

  void DoubleMapSize();

  DISABLE_COPY_MOVE_AND_ASSIGN(LMDBTransaction);
};

class LMDB : public DB {
 public:
  LMDB() : mdb_env_(NULL), mdb_dbi_() { }
  virtual ~LMDB() { Close(); }
  virtual void Open(const string& source, Mode mode);
  virtual void Close() {
    if (mdb_env_ != NULL) {
      mdb_dbi_close(mdb_env_, mdb_dbi_);
      mdb_env_close(mdb_env_);
      mdb_env_ = NULL;
    }
  }
  virtual LMDBCursor* NewCursor();
  virtual LMDBTransaction* NewTransaction();

 private:
  MDB_env* mdb_env_;
  MDB_dbi mdb_dbi_;
};

}  // namespace db
}  // namespace caffe

#endif  // CAFFE_UTIL_DB_LMDB_HPP
#endif  // USE_LMDB<|MERGE_RESOLUTION|>--- conflicted
+++ resolved
@@ -38,17 +38,9 @@
   bool parse(Datum* datum) const override {
     return datum->ParseFromArray(mdb_value_.mv_data, mdb_value_.mv_size);
   }
-<<<<<<< HEAD
-
   bool parse(C2TensorProtos* c2p) const override {
     return c2p->ParseFromArray(mdb_value_.mv_data, mdb_value_.mv_size);
   }
-
-=======
-  bool parse(C2TensorProtos* c2p) const override {
-    return c2p->ParseFromArray(mdb_value_.mv_data, mdb_value_.mv_size);
-  }
->>>>>>> 1d61e1af
   const void* data() const override {
     return mdb_value_.mv_data;
   }
