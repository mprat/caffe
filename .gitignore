## General

# Compiled Object files
*.slo
*.lo
*.o
*.cuo

# Compiled Dynamic libraries
*.so
*.dylib

# Compiled Static libraries
*.lai
*.la
*.a

# Compiled protocol buffers
*.pb.h
*.pb.cc
*_pb2.py

# Compiled python
*.pyc

# Compiled MATLAB
*.mex*

# IPython notebook checkpoints
.ipynb_checkpoints

# Editor temporaries
*.swp
*~

# Sublime Text settings
*.sublime-workspace
*.sublime-project

# Eclipse Project settings
*.*project
.settings

# QtCreator files
*.user

# PyCharm files
.idea

# OSX dir files
.DS_Store

## Caffe

# User's build configuration
Makefile.config

# Data and models are either
# 1. reference, and not casually committed
# 2. custom, and live on their own unless they're deliberated contributed
data/*
models/*
*.caffemodel
*.solverstate
*.binaryproto
*leveldb
*lmdb

# build, distribute, and bins (+ python proto bindings)
build
.build_debug/*
.build_release/*
distribute/*
*.testbin
*.bin
python/caffe/proto/
cmake_build
.cmake_build

# Generated documentation
docs/_site
docs/gathered
_site
doxygen
docs/dev

<<<<<<< HEAD
# Sublime Text settings
*.sublime-workspace
*.sublime-project

# Eclipse Project settings
*.*project

# CMake generated files
*.gen.cmake

sun_play/*
=======
# LevelDB files
*.sst
*.ldb
LOCK
LOG*
CURRENT
MANIFEST-*
>>>>>>> f8dc62cd
<|MERGE_RESOLUTION|>--- conflicted
+++ resolved
@@ -84,24 +84,10 @@
 doxygen
 docs/dev
 
-<<<<<<< HEAD
-# Sublime Text settings
-*.sublime-workspace
-*.sublime-project
-
-# Eclipse Project settings
-*.*project
-
-# CMake generated files
-*.gen.cmake
-
-sun_play/*
-=======
 # LevelDB files
 *.sst
 *.ldb
 LOCK
 LOG*
 CURRENT
-MANIFEST-*
->>>>>>> f8dc62cd
+MANIFEST-*