--- conflicted
+++ resolved
@@ -84,7 +84,6 @@
 doxygen
 docs/dev
 
-<<<<<<< HEAD
 # Sublime Text settings
 *.sublime-workspace
 *.sublime-project
@@ -96,12 +95,11 @@
 *.gen.cmake
 
 sun_play/*
-=======
+
 # LevelDB files
 *.sst
 *.ldb
 LOCK
 LOG*
 CURRENT
-MANIFEST-*
->>>>>>> f8dc62cd
+MANIFEST-*